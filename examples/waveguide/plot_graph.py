# import libraries
import numpy, pylab
from pylab import *

# plot DOF convergence graph
<<<<<<< HEAD
pylab.yscale("log")
pylab.xscale("log")
=======
>>>>>>> e9f9c03f
pylab.title("Error convergence")
pylab.xlabel("Degrees of freedom")
pylab.ylabel("Error [%]")
axis('equal')
data = numpy.loadtxt("conv_dof.dat")
x = data[:, 0]
y = data[:, 1]
<<<<<<< HEAD
plot(x, y, 's-', label="error (est)")
=======
loglog(x, y, '-s', label="error (est)")
>>>>>>> e9f9c03f
legend()

# initialize new window
pylab.figure()

# plot CPU convergence graph
<<<<<<< HEAD
pylab.yscale("log")
pylab.xscale("log")
=======
>>>>>>> e9f9c03f
pylab.title("Error convergence")
pylab.xlabel("CPU time (s)")
pylab.ylabel("Error [%]")
axis('equal')
data = numpy.loadtxt("conv_cpu.dat")
x = data[:, 0]
y = data[:, 1]
<<<<<<< HEAD
plot(x, y, 's-', label="error (est)")
=======
loglog(x, y, '-s', label="error (est)")
>>>>>>> e9f9c03f
legend()

# finalize
show()<|MERGE_RESOLUTION|>--- conflicted
+++ resolved
@@ -3,11 +3,6 @@
 from pylab import *
 
 # plot DOF convergence graph
-<<<<<<< HEAD
-pylab.yscale("log")
-pylab.xscale("log")
-=======
->>>>>>> e9f9c03f
 pylab.title("Error convergence")
 pylab.xlabel("Degrees of freedom")
 pylab.ylabel("Error [%]")
@@ -15,22 +10,13 @@
 data = numpy.loadtxt("conv_dof.dat")
 x = data[:, 0]
 y = data[:, 1]
-<<<<<<< HEAD
-plot(x, y, 's-', label="error (est)")
-=======
 loglog(x, y, '-s', label="error (est)")
->>>>>>> e9f9c03f
 legend()
 
 # initialize new window
 pylab.figure()
 
 # plot CPU convergence graph
-<<<<<<< HEAD
-pylab.yscale("log")
-pylab.xscale("log")
-=======
->>>>>>> e9f9c03f
 pylab.title("Error convergence")
 pylab.xlabel("CPU time (s)")
 pylab.ylabel("Error [%]")
@@ -38,11 +24,7 @@
 data = numpy.loadtxt("conv_cpu.dat")
 x = data[:, 0]
 y = data[:, 1]
-<<<<<<< HEAD
-plot(x, y, 's-', label="error (est)")
-=======
 loglog(x, y, '-s', label="error (est)")
->>>>>>> e9f9c03f
 legend()
 
 # finalize
