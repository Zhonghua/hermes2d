#define H2D_REPORT_WARN
#define H2D_REPORT_INFO
#define H2D_REPORT_VERBOSE
#define H2D_REPORT_FILE "application.log"
#include "hermes2d.h"
//  This example is a very simple flame propagation model (laminar flame,
//  zero flow velocity), and its purpose is to show how the Newton's method
//  is applied to a time-dependent two-equation system.
//
//  PDEs:
//
//  dT/dt - laplace T = omega(T,Y),
//  dY/dt - 1/Le * laplace Y = - omega(T,Y).
//
//  Domain: rectangle with cooled rods.
//
//  BC:  T = 1, Y = 0 on the inlet,
//       dT/dn = - kappa T on cooled rods,
//       dT/dn = 0, dY/dn = 0 elsewhere.
//
//  Time-stepping: a second order BDF formula.

const int INIT_REF_NUM = 2;            // Number of initial uniform mesh refinements.
const int P_INIT = 1;                  // Initial polynomial degree.
const double TAU = 0.5;                // Time step.
const double T_FINAL = 60.0;           // Time interval length.
const double NEWTON_TOL = 1e-4;        // Stopping criterion for the Newton's method.
const int NEWTON_MAX_ITER = 50;        // Maximum allowed number of Newton iterations.
MatrixSolverType matrix_solver = SOLVER_UMFPACK;  // Possibilities: SOLVER_UMFPACK, SOLVER_PETSC,
                                                  // SOLVER_MUMPS, and more are coming.

// Problem constants.
const double Le    = 1.0;
const double alpha = 0.8;
const double beta  = 10.0;
const double kappa = 0.1;
const double x1    = 9.0;

// Boundary markers.
int bdy_left = 1;

// Boundary conditions.
BCType bc_types(int marker)
  { return (marker == bdy_left) ? BC_ESSENTIAL : BC_NATURAL; }

scalar essential_bc_values_t(int ess_bdy_marker, double x, double y)
  { return (ess_bdy_marker == bdy_left) ? 1.0 : 0; }

scalar essential_bc_values_c(int ess_bdy_marker, double x, double y)
  { return 0; }

// Initial conditions.
scalar temp_ic(double x, double y, scalar& dx, scalar& dy)
  { return (x <= x1) ? 1.0 : exp(x1 - x); }

scalar conc_ic(double x, double y, scalar& dx, scalar& dy)
  { return (x <= x1) ? 0.0 : 1.0 - exp(Le*(x1 - x)); }

// Weak forms, definition of reaction rate omega.
# include "forms.cpp"

int main(int argc, char* argv[])
{
  // Load the mesh.
  Mesh mesh;
  H2DReader mloader;
  mloader.load("domain.mesh", &mesh);

  // Initial mesh refinements.
  for(int i = 0; i < INIT_REF_NUM; i++) mesh.refine_all_elements();

  // Create H1 spaces with default shapesets.
  H1Space* tspace = new H1Space(&mesh, bc_types, essential_bc_values_t, P_INIT);
  H1Space* cspace = new H1Space(&mesh, bc_types, essential_bc_values_c, P_INIT);
  int ndof = get_num_dofs(Tuple<Space *>(tspace, cspace));
  info("ndof = %d.", ndof);

  // Previous time level solutions.
  Solution t_prev_time_1, c_prev_time_1, t_prev_time_2, c_prev_time_2, 
           t_prev_newton, c_prev_newton;

	// And their initial exact setting.
	t_prev_time_1.set_exact(&mesh, temp_ic); c_prev_time_1.set_exact(&mesh, conc_ic);
  t_prev_time_2.set_exact(&mesh, temp_ic); c_prev_time_2.set_exact(&mesh, conc_ic);
  t_prev_newton.set_exact(&mesh, temp_ic);  c_prev_newton.set_exact(&mesh, conc_ic);

	// Projecting initial conditions to obtain initial vector for the Newton's method.
  info("Projecting initial conditions to obtain initial vector for the Newton's method.");
  Vector* coeff_vec = new AVector(ndof); 
	project_global(Tuple<Space *>(tspace, cspace), Tuple<int>(H2D_H1_NORM, H2D_H1_NORM),
		Tuple<MeshFunction*>(&t_prev_newton, &c_prev_newton),Tuple<Solution*>(&t_prev_newton, &c_prev_newton), coeff_vec);

  // Filters for the reaction rate omega and its derivatives.
	DXDYFilter omega(omega_fn, Tuple<MeshFunction*>(&t_prev_newton, &c_prev_newton));
  DXDYFilter omega_dt(omega_dt_fn, Tuple<MeshFunction*>(&t_prev_newton, &c_prev_newton));
  DXDYFilter omega_dc(omega_dc_fn, Tuple<MeshFunction*>(&t_prev_newton, &c_prev_newton));

  // Initialize the weak formulation.
  WeakForm wf(2);
  
	wf.add_matrix_form(0, 0, callback(newton_bilinear_form_0_0), H2D_UNSYM, H2D_ANY, &omega_dt);
  wf.add_matrix_form_surf(0, 0, callback(newton_bilinear_form_0_0_surf), 3);
  
	wf.add_matrix_form(0, 1, callback(newton_bilinear_form_0_1), H2D_UNSYM, H2D_ANY, &omega_dc);
  
	wf.add_matrix_form(1, 0, callback(newton_bilinear_form_1_0), H2D_UNSYM, H2D_ANY, &omega_dt);
  
	wf.add_matrix_form(1, 1, callback(newton_bilinear_form_1_1), H2D_UNSYM, H2D_ANY, &omega_dc);
  
	wf.add_vector_form(0, callback(newton_linear_form_0), H2D_ANY, Tuple<MeshFunction*>(&t_prev_time_1, &t_prev_time_2, &omega));
  wf.add_vector_form_surf(0, callback(newton_linear_form_0_surf), 3);
<<<<<<< HEAD
  wf.add_vector_form(1, callback(newton_linear_form_1), H2D_ANY, 
                     Tuple<MeshFunction*>(&c_prev_time_1, &c_prev_time_2, &omega));

  // Project temp_ic() and conc_ic() onto the FE spaces to obtain initial 
  // coefficient vector for the Newton's method.   
  info("Projecting initial conditions to obtain initial vector for the Newton's method.");
  Vector* coeff_vec = new AVector(ndof); 
  project_global(Tuple<Space *>(tspace, cspace), Tuple<int>(H2D_H1_NORM, H2D_H1_NORM),
		 //Tuple<MeshFunction *>(&t_prev_time_1, &c_prev_time_1), 
		 Tuple<ExactFunction>(temp_ic, conc_ic), 
                 Tuple<Solution*>(&t_prev_newton, &c_prev_newton), coeff_vec);
  t_prev_time_1.copy(&t_prev_newton);
  t_prev_time_2.copy(&t_prev_newton);
  c_prev_time_1.copy(&c_prev_newton);
  c_prev_time_2.copy(&c_prev_newton);

  // Initialize filters.
  omega.init(omega_fn, Tuple<MeshFunction*>(&t_prev_newton, &c_prev_newton));
  omega_dt.init(omega_dt_fn, Tuple<MeshFunction*>(&t_prev_newton, &c_prev_newton));
  omega_dc.init(omega_dc_fn, Tuple<MeshFunction*>(&t_prev_newton, &c_prev_newton));
=======
  
	wf.add_vector_form(1, callback(newton_linear_form_1), H2D_ANY, Tuple<MeshFunction*>(&c_prev_time_1, &c_prev_time_2, &omega));
>>>>>>> 883cb132

  // Initialize view.
  ScalarView rview("Reaction rate", 0, 0, 800, 230);

  // Time stepping loop:
  double current_time = 0.0; int ts = 1;
  do 
	{
    info("---- Time step %d, t = %g s.", ts, current_time);

    // Newton's method.
    info("Performing Newton's method.");
   
		bool verbose = true; // Default is false.

		int ndof = get_num_dofs(Tuple<Space *>(tspace, cspace));
		int n_mesh_fns = 3;

		// Initialize the discrete problem.
		DiscreteProblem dp(&wf, Tuple<Space *>(tspace, cspace));
		//info("ndof = %d", dp.get_num_dofs());

		// Select matrix solver.
		Matrix* mat; Vector* rhs; CommonSolver* solver;
		
		init_matrix_solver(matrix_solver, ndof, mat, rhs, solver, false);
		
		// Newton's loop.
		int it = 1;
		for (; it <= NEWTON_MAX_ITER; it++)
		{
			// Reinitialize filters and previous Newton solutions these filters use.
			t_prev_newton.set_fe_solution(tspace, coeff_vec);
			c_prev_newton.set_fe_solution(cspace, coeff_vec);
			omega.reinit();
			omega_dt.reinit();
			omega_dc.reinit();

			// Assemble the Jacobian matrix and residual vector.
			bool rhsonly = false;

			// the NULL stands for the dir vector which is not needed here
			dp.assemble(coeff_vec, mat, NULL, rhs, rhsonly, false);
			
			// Multiply the residual vector with -1 since the matrix 
			// equation reads J(Y^n) \deltaY^{n+1} = -F(Y^n).
			for (int i = 0; i < ndof; i++) rhs->set(i, -rhs->get(i));
			
			// Calculate the l2-norm of residual vector.
			double res_l2_norm = 0;
			for (int i = 0; i < ndof; i++) res_l2_norm += rhs->get(i)*rhs->get(i);
			res_l2_norm = sqrt(res_l2_norm);

			if (verbose) info("---- Newton iter %d, ndof %d, res. l2 norm %g", it, ndof, res_l2_norm);

			// If l2 norm of the residual vector is in tolerance, quit.
			if (res_l2_norm < NEWTON_TOL) 
				break;

			// Solve the matrix problem.
			if (!solver->solve(mat, rhs)) 
				error ("Matrix solver failed.\n");

			// Add \deltaY^{n+1} to Y^n.
			for (int i = 0; i < ndof; i++) coeff_vec->add(i, rhs->get(i));
		};

		delete rhs;
		delete mat;
		delete solver;

		// If we have not reached the desired tolerance.
		if(it == NEWTON_MAX_ITER)
			 error("Newton's method did not converge.");

    // Visualization.
    DXDYFilter omega_view(omega_fn, Tuple<MeshFunction*>(&t_prev_newton, &c_prev_newton));
    rview.set_min_max_range(0.0,2.0);
    char title[100];
    sprintf(title, "Reaction rate, t = %g", current_time);
    rview.set_title(title);
    rview.show(&omega_view);

    // Update current time.
    current_time += TAU;

    // Store two time levels of previous solutions.
    t_prev_time_2.copy(&t_prev_time_1);
    c_prev_time_2.copy(&c_prev_time_1);
    t_prev_time_1.set_fe_solution(tspace, coeff_vec);
    c_prev_time_1.set_fe_solution(cspace, coeff_vec);

    ts++;
  } 
	while (current_time <= T_FINAL);

  // Wait for all views to be closed.
  View::wait();
  return 0;
}<|MERGE_RESOLUTION|>--- conflicted
+++ resolved
@@ -98,42 +98,19 @@
   // Initialize the weak formulation.
   WeakForm wf(2);
   
-	wf.add_matrix_form(0, 0, callback(newton_bilinear_form_0_0), H2D_UNSYM, H2D_ANY, &omega_dt);
+  wf.add_matrix_form(0, 0, callback(newton_bilinear_form_0_0), H2D_UNSYM, H2D_ANY, &omega_dt);
   wf.add_matrix_form_surf(0, 0, callback(newton_bilinear_form_0_0_surf), 3);
   
-	wf.add_matrix_form(0, 1, callback(newton_bilinear_form_0_1), H2D_UNSYM, H2D_ANY, &omega_dc);
-  
-	wf.add_matrix_form(1, 0, callback(newton_bilinear_form_1_0), H2D_UNSYM, H2D_ANY, &omega_dt);
-  
-	wf.add_matrix_form(1, 1, callback(newton_bilinear_form_1_1), H2D_UNSYM, H2D_ANY, &omega_dc);
-  
-	wf.add_vector_form(0, callback(newton_linear_form_0), H2D_ANY, Tuple<MeshFunction*>(&t_prev_time_1, &t_prev_time_2, &omega));
+  wf.add_matrix_form(0, 1, callback(newton_bilinear_form_0_1), H2D_UNSYM, H2D_ANY, &omega_dc);
+  
+  wf.add_matrix_form(1, 0, callback(newton_bilinear_form_1_0), H2D_UNSYM, H2D_ANY, &omega_dt);
+  
+  wf.add_matrix_form(1, 1, callback(newton_bilinear_form_1_1), H2D_UNSYM, H2D_ANY, &omega_dc);
+  
+  wf.add_vector_form(0, callback(newton_linear_form_0), H2D_ANY, Tuple<MeshFunction*>(&t_prev_time_1, &t_prev_time_2, &omega));
   wf.add_vector_form_surf(0, callback(newton_linear_form_0_surf), 3);
-<<<<<<< HEAD
-  wf.add_vector_form(1, callback(newton_linear_form_1), H2D_ANY, 
-                     Tuple<MeshFunction*>(&c_prev_time_1, &c_prev_time_2, &omega));
-
-  // Project temp_ic() and conc_ic() onto the FE spaces to obtain initial 
-  // coefficient vector for the Newton's method.   
-  info("Projecting initial conditions to obtain initial vector for the Newton's method.");
-  Vector* coeff_vec = new AVector(ndof); 
-  project_global(Tuple<Space *>(tspace, cspace), Tuple<int>(H2D_H1_NORM, H2D_H1_NORM),
-		 //Tuple<MeshFunction *>(&t_prev_time_1, &c_prev_time_1), 
-		 Tuple<ExactFunction>(temp_ic, conc_ic), 
-                 Tuple<Solution*>(&t_prev_newton, &c_prev_newton), coeff_vec);
-  t_prev_time_1.copy(&t_prev_newton);
-  t_prev_time_2.copy(&t_prev_newton);
-  c_prev_time_1.copy(&c_prev_newton);
-  c_prev_time_2.copy(&c_prev_newton);
-
-  // Initialize filters.
-  omega.init(omega_fn, Tuple<MeshFunction*>(&t_prev_newton, &c_prev_newton));
-  omega_dt.init(omega_dt_fn, Tuple<MeshFunction*>(&t_prev_newton, &c_prev_newton));
-  omega_dc.init(omega_dc_fn, Tuple<MeshFunction*>(&t_prev_newton, &c_prev_newton));
-=======
-  
-	wf.add_vector_form(1, callback(newton_linear_form_1), H2D_ANY, Tuple<MeshFunction*>(&c_prev_time_1, &c_prev_time_2, &omega));
->>>>>>> 883cb132
+  
+  wf.add_vector_form(1, callback(newton_linear_form_1), H2D_ANY, Tuple<MeshFunction*>(&c_prev_time_1, &c_prev_time_2, &omega));
 
   // Initialize view.
   ScalarView rview("Reaction rate", 0, 0, 800, 230);
